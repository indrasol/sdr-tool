--- conflicted
+++ resolved
@@ -3,20 +3,9 @@
 // Enhanced node styles with better shadows and borders but smaller size
 export const nodeDefaults: { style: CSSProperties } = {
   style: {
-<<<<<<< HEAD
-    border: '1px solid #7C65F6', // Guardian AI purple border
-    borderRadius: '5px', // Even smaller border radius
-    // padding: '4px', // Further reduced padding
-    // boxShadow: '0 2px 5px rgba(0,0,0,0.08)',
-    // backgroundColor: 'white',
-    fontSize: '10px', // Smaller font size
-    minWidth: '70px', // Smaller minimum width
-    maxWidth: '100px', // Smaller max width
-=======
     // We're now handling styles in the CustomNode component directly
     // Keep minimal defaults here
     fontSize: '12px',
->>>>>>> f2bf700b
   }
 };
 
