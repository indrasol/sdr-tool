// Simplified and improved edge styles configuration
// This should replace your current edgeStyles.js file

export const edgeStyles = {
<<<<<<< HEAD
  // Default edge style (fallback)
  default: {
    stroke: '#cccccc', /* Light gray */
    strokeWidth: 1,
  },
  
  // Data flow connections (API, services)
  dataFlow: {
    stroke: '#cccccc', /* Light gray */
    strokeWidth: 1,
  },
  
  // Network connections
  network: {
    stroke: '#cccccc', /* Light gray */
    strokeWidth: 1,
  },
  
  // Database connections
  database: {
    stroke: '#cccccc', /* Light gray */
    strokeWidth: 1,
  },
  
  // Log and monitoring connections
  log: {
    stroke: '#cccccc', /* Light gray */
    strokeWidth: 1,
    /* Removed strokeDasharray */
  },
  
  // Security-related connections
  security: {
    stroke: '#cccccc', /* Light gray */
    strokeWidth: 1,
  },
  
  // Secure connections (SSL/TLS)
  'secure-connection': {
    stroke: '#cccccc', /* Light gray */
    strokeWidth: 1,
  },
=======
    // Default edge style (fallback)
    default: {
      stroke: '#999999',
      strokeWidth: 1.5,
    },
    
    // Data flow connections (API, services)
    dataFlow: {
      stroke: '#AAAAAA',
      strokeWidth: 1.5,
    },
    
    // Network connections
    network: {
      stroke: '#B0B0B0',
      strokeWidth: 1.5,
    },
    
    // Database connections
    database: {
      stroke: '#A5A5A5',
      strokeWidth: 1.5,
      animated: true,
    },
    
    // Log and monitoring connections
    log: {
      stroke: '#ACACAC',
      strokeWidth: 1.5,
      strokeDasharray: '5,5',
    },
    
    // Security-related connections
    security: {
      stroke: '#989898',
      strokeWidth: 1.5,
    },
    
    // Secure connections (SSL/TLS)
    'secure-connection': {
      stroke: '#A0A0A0',
      strokeWidth: 1.5,
    },
    
    // Vulnerable or insecure connections
    vulnerable: {
      stroke: '#B8B8B8',
      strokeWidth: 1.5,
      strokeDasharray: '3,3',
    }
  };
>>>>>>> f2bf700b
  
  // Vulnerable or insecure connections
  vulnerable: {
    stroke: '#cccccc', /* Light gray */
    strokeWidth: 1,
    /* Removed strokeDasharray */
  }
};
  // Centralized function to determine edge type based on connected nodes
  export const determineEdgeType = (sourceId, targetId, nodes = []) => {
    // Find the source and target nodes
    const sourceNode = nodes.find(n => n.id === sourceId);
    const targetNode = nodes.find(n => n.id === targetId);
    
    // If either node is missing, default to 'dataFlow'
    if (!sourceNode || !targetNode) {
      return 'dataFlow';
    }
    
    // Extract node types, defaulting to empty string if not present
    const sourceType = (sourceNode.data?.nodeType || sourceNode.type || '').toLowerCase();
    const targetType = (targetNode.data?.nodeType || targetNode.type || '').toLowerCase();
    
    // Combined type string for easier checking
    const combinedType = `${sourceType} ${targetType}`;
    
    // Security-related connections
    if (combinedType.includes('security') || 
        combinedType.includes('iam') || 
        combinedType.includes('auth') || 
        combinedType.includes('firewall') || 
        combinedType.includes('waf')) {
      return 'security';
    }
    
    // Database connections
    if (combinedType.includes('database') || 
        combinedType.includes('db') || 
        combinedType.includes('rds') || 
        combinedType.includes('sql')) {
      return 'database';
    }
    
    // API and data flow connections
    if (combinedType.includes('api') || 
        combinedType.includes('lambda') || 
        combinedType.includes('function') || 
        combinedType.includes('gateway')) {
      return 'dataFlow';
    }
    
    // Network connections
    if (combinedType.includes('network') || 
        combinedType.includes('cdn') || 
        combinedType.includes('dns') || 
        combinedType.includes('vpc')) {
      return 'network';
    }
    
    // Log connections
    if (combinedType.includes('log') || 
        combinedType.includes('monitor') || 
        combinedType.includes('trace')) {
      return 'log';
    }
    
    // Secure connections
    if (combinedType.includes('ssl') || 
        combinedType.includes('tls') || 
        combinedType.includes('https')) {
      return 'secure-connection';
    }
    
    // Vulnerable connections
    if (combinedType.includes('vulnerable') || 
        combinedType.includes('insecure')) {
      return 'vulnerable';
    }
    
    // Default case
    return 'dataFlow';
  };<|MERGE_RESOLUTION|>--- conflicted
+++ resolved
@@ -2,50 +2,6 @@
 // This should replace your current edgeStyles.js file
 
 export const edgeStyles = {
-<<<<<<< HEAD
-  // Default edge style (fallback)
-  default: {
-    stroke: '#cccccc', /* Light gray */
-    strokeWidth: 1,
-  },
-  
-  // Data flow connections (API, services)
-  dataFlow: {
-    stroke: '#cccccc', /* Light gray */
-    strokeWidth: 1,
-  },
-  
-  // Network connections
-  network: {
-    stroke: '#cccccc', /* Light gray */
-    strokeWidth: 1,
-  },
-  
-  // Database connections
-  database: {
-    stroke: '#cccccc', /* Light gray */
-    strokeWidth: 1,
-  },
-  
-  // Log and monitoring connections
-  log: {
-    stroke: '#cccccc', /* Light gray */
-    strokeWidth: 1,
-    /* Removed strokeDasharray */
-  },
-  
-  // Security-related connections
-  security: {
-    stroke: '#cccccc', /* Light gray */
-    strokeWidth: 1,
-  },
-  
-  // Secure connections (SSL/TLS)
-  'secure-connection': {
-    stroke: '#cccccc', /* Light gray */
-    strokeWidth: 1,
-  },
-=======
     // Default edge style (fallback)
     default: {
       stroke: '#999999',
@@ -97,15 +53,7 @@
       strokeDasharray: '3,3',
     }
   };
->>>>>>> f2bf700b
   
-  // Vulnerable or insecure connections
-  vulnerable: {
-    stroke: '#cccccc', /* Light gray */
-    strokeWidth: 1,
-    /* Removed strokeDasharray */
-  }
-};
   // Centralized function to determine edge type based on connected nodes
   export const determineEdgeType = (sourceId, targetId, nodes = []) => {
     // Find the source and target nodes
