import React, { useEffect } from 'react';
import { BrowserRouter as Router, Routes, Route } from 'react-router-dom';
import { QueryClient, QueryClientProvider } from '@tanstack/react-query';
import { TooltipProvider } from '@/components/ui/tooltip';
import { Toaster } from '@/components/ui/toaster';
import { Toaster as Sonner } from '@/components/ui/sonner';

// Import contexts
import { AuthProvider } from '@/components/Auth/AuthContext';
import { ThemeProvider } from '@/contexts/ThemeContext';
import { OrgTemplatesProvider } from '@/hooks/useOrgTemplates';

// Import components
import HomePage from '@/pages/HomePage';
import Index from '@/pages/Index';
import Dashboard from '@/pages/Dashboard';
import Documents from '@/pages/Documents';
import SOC2 from '@/pages/SOC2';
import CreateProject from '@/pages/CreateProject';
import ExistingProject from '@/pages/ExistingProject';
import ModelWithAI_V2 from '@/pages/ModelWithAI_v2';
import Projects from '@/pages/Projects';
import SecurityAnalysis from '@/pages/SecurityAnalysis';
import SolutionsHub from '@/pages/SolutionsHub';
import GenerateReport from '@/pages/GenerateReport';
import ReportsPage from '@/pages/Reports';
import NotFound from '@/pages/NotFound';
import Login from '@/pages/Login';
import Register from '@/pages/Register';
import LoginPage from '@/pages/LoginPage';
import RegisterPage from '@/pages/RegisterPage';
import DeveloperLogin from '@/pages/DeveloperLogin';
import DeveloperDashboard from '@/pages/DeveloperDashboard';
import Teams from '@/pages/Teams';
import Settings from '@/pages/Settings';
import ProtectedRoute from '@/components/Auth/ProtectedRoute';
import { loadIcons } from '@iconify/react';
import Dagrewithpos from '@/components/AI/Dagrewithpos';
import SampleDiagram from './components/AI/SampleDiagram';
// Load custom icon collection once (side-effect import)
// This also handles preloading common cloud icons
import '@/iconify/custom';
import { preloadIcons } from '@/components/AI/utils/enhancedIconifyRegistry';

const queryClient = new QueryClient();

const App = () => {
  // Preload essential icons once on first render
  // Note: Common cloud icons are now preloaded by custom.ts
  useEffect(() => {
    try {
      // Preload any additional non-cloud icons if needed
      loadIcons(preloadIcons);
    } catch (e) {
      // gracefully ignore if loadIcons not available in current iconify build
      /* eslint-disable no-console */
      console.warn('Icon preload skipped:', e);
    }
  }, []);

  return (
  <QueryClientProvider client={queryClient}>
    <ThemeProvider>
      <TooltipProvider>
        <Router>
          <div className="relative">
            <Toaster />
            <Sonner />
            <AuthProvider>
              <OrgTemplatesProvider>
                <Routes>
                {/* Developer Routes - Direct access with username/password */}
                <Route path="/dev" element={<DeveloperLogin />} />
                <Route path="/dev-dash" element={<DeveloperDashboard />} />
                
                {/* Public Routes */}
<<<<<<< HEAD
                {/* <Route path="/" element={<SampleDiagram />} /> */}
=======
>>>>>>> 75d47458
                {/* <Route path="/" element={<Dagrewithpos />} /> */}
                <Route path="/" element={<HomePage />} />
                <Route path="/index" element={<Index />} />
                <Route path="/login" element={<LoginPage />} />
                <Route path="/register" element={<RegisterPage />} />
                
                {/* Protected Routes */}
                <Route element={<ProtectedRoute />}>
                  <Route path="/teams" element={<Teams />} />
                  <Route path="/dashboard" element={<Dashboard />} />
                  <Route path="/dashboard/:teamId" element={<Dashboard />} />
                  <Route path="/documents" element={<Documents />} />
                  <Route path="/soc2" element={<SOC2 />} />
                  <Route path="/create-project" element={<CreateProject />} />
                  <Route path="/existing-project" element={<ExistingProject />} />
                  {/* CURRENT: Use V2 as the main model-with-ai route */}
                  <Route path="/model-with-ai" element={<ModelWithAI_V2 />} />
                  <Route path="/projects" element={<Projects />} />
                  <Route path="/security-analysis" element={<SecurityAnalysis />} />
                  <Route path="/solutions-hub" element={<SolutionsHub />} />
                  <Route path="/settings" element={<Settings />} />
                  <Route path="/generate-report" element={<GenerateReport />} />
                  <Route path="/reports" element={<ReportsPage />} />
                  <Route path="*" element={<NotFound />} />
                </Route>
              </Routes>
              </OrgTemplatesProvider>
            </AuthProvider>
          </div>
        </Router>
      </TooltipProvider>
    </ThemeProvider>
  </QueryClientProvider>
  );
};

export default App;<|MERGE_RESOLUTION|>--- conflicted
+++ resolved
@@ -74,10 +74,6 @@
                 <Route path="/dev-dash" element={<DeveloperDashboard />} />
                 
                 {/* Public Routes */}
-<<<<<<< HEAD
-                {/* <Route path="/" element={<SampleDiagram />} /> */}
-=======
->>>>>>> 75d47458
                 {/* <Route path="/" element={<Dagrewithpos />} /> */}
                 <Route path="/" element={<HomePage />} />
                 <Route path="/index" element={<Index />} />
